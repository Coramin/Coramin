from pyomo.core.base.block import _BlockData, Block
from .custom_block import declare_custom_block
import weakref
import pyomo.environ as pe
from collections import Iterable
from pyomo.core.kernel.component_map import ComponentMap
from pyomo.core.kernel.component_set import ComponentSet
from coramin.utils.coramin_enums import FunctionShape, RelaxationSide
import warnings
import logging
import math
from ._utils import _get_bnds_list
import sys
from pyomo.core.expr import taylor_series_expansion

pyo = pe
logger = logging.getLogger(__name__)

"""
Base classes for relaxations
"""


class _ValueManager(object):
    def __init__(self):
        self.orig_values = pe.ComponentMap()

    def save_values(self, variables):
        self.orig_values = pe.ComponentMap()
        for v in variables:
            self.orig_values[v] = v.value

    def pop_values(self):
        for v, val in self.orig_values.items():
            v.value = val


def _load_var_values(var_value_map):
    for v, val in var_value_map.items():
        v.value = val


@declare_custom_block(name='BaseRelaxation')
class BaseRelaxationData(_BlockData):
    def __init__(self, component):
        _BlockData.__init__(self, component)
        self._persistent_solvers = ComponentSet()
        self._allow_changes = False
        self._relaxation_side = RelaxationSide.BOTH

    def add_component(self, name, val):
        if self._allow_changes:
            _BlockData.add_component(self, name, val)
        else:
            raise RuntimeError('Pyomo components cannot be added to objects of type {0}.'.format(type(self)))

    def _set_input(self, relaxation_side=RelaxationSide.BOTH, persistent_solvers=None):
        self._persistent_solvers = persistent_solvers
        if self._persistent_solvers is None:
            self._persistent_solvers = ComponentSet()
        if not isinstance(self._persistent_solvers, Iterable):
            self._persistent_solvers = ComponentSet([self._persistent_solvers])
        else:
            self._persistent_solvers = ComponentSet(self._persistent_solvers)
        self._relaxation_side = relaxation_side
        assert self._relaxation_side in RelaxationSide

    def get_aux_var(self):
        return self._aux_var

    def get_rhs_vars(self):
        raise NotImplementedError('This method should be implemented by subclasses')

    def get_rhs_expr(self):
        raise NotImplementedError('This method should be implemented by subclasses')

    @property
    def use_linear_relaxation(self):
        """
        If this is True, the relaxation will use a linear relaxation. If False, then a nonlinear relaxation may be used.
        Take x^2 for example, the underestimator can be quadratic.

        Returns
        -------
        bool
        """
        raise NotImplementedError('This property should be implemented by subclasses.')

    @use_linear_relaxation.setter
    def use_linear_relaxation(self, val):
        raise NotImplementedError('This property setter should be implemented by subclasses.')

    def remove_relaxation(self):
        """
        Remove any auto-created vars/constraints from the relaxation block
        """
        # this default implementation should work for most relaxations
        # it removes all vars and constraints on this block data object
        self._remove_from_persistent_solvers()
        comps = [pe.Block, pe.Constraint, pe.Var, pe.Set, pe.Param]
        for comp in comps:
            comps_to_del = list(self.component_objects([comp], descend_into=False))
            for _comp in comps_to_del:
                self.del_component(_comp)
        for comp in comps:
            comps_to_del = list(self.component_data_objects([comp], descend_into=False))
            for _comp in comps_to_del:
                self.del_component(_comp)

    def rebuild(self):
        """
        Remove any auto-created vars/constraints from the relaxation block and recreate it
        """
        self._allow_changes = True
        self.remove_relaxation()
        self._build_relaxation()
        self._add_to_persistent_solvers()
        self._allow_changes = False

    def _build_relaxation(self):
        """
        Build the auto-created vars/constraints that form the relaxation
        """
        raise NotImplementedError('This should be implemented in the derived class.')

    def vars_with_bounds_in_relaxation(self):
        raise NotImplementedError('This method should be implemented in the derived class.')

    def _remove_from_persistent_solvers(self):
        for i in self._persistent_solvers:
            i.remove_block(block=self)

    def _add_to_persistent_solvers(self):
        for i in self._persistent_solvers:
            i.add_block(block=self)

    def add_persistent_solver(self, persistent_solver):
        self._persistent_solvers.add(persistent_solver)

    def remove_persistent_solver(self, persistent_solver):
        self._persistent_solvers.remove(persistent_solver)

    def clear_persistent_solvers(self):
        self._persistent_solvers = ComponentSet()

    def get_abs_violation(self):
        """
        Compute the absolute value of the constraint violation given the current values of the corresponding vars.

        Returns
        -------
        float
        """
        raise NotImplementedError('This method should be implemented in the derived class.')

    def is_rhs_convex(self):
        """
        Returns True if linear underestimators do not need binaries. Otherwise, returns False.

        Returns
        -------
        bool
        """
        raise NotImplementedError('This method should be implemented in the derived class.')

    def is_rhs_concave(self):
        """
        Returns True if linear overestimators do not need binaries. Otherwise, returns False.

        Returns
        -------
        bool
        """
        raise NotImplementedError('This method should be implemented in the derived class.')

    @property
    def relaxation_side(self):
        return self._relaxation_side

    @relaxation_side.setter
    def relaxation_side(self, val):
        if val not in RelaxationSide:
            raise ValueError('{0} is not a valid member of RelaxationSide'.format(val))
        self._relaxation_side = val

    def _get_pprint_string(self, relational_operator_string):
        raise NotImplementedError('This method should be implemented by subclasses.')

    def pprint(self, filename=None, ostream=None, verbose=False, prefix=""):
        if filename is not None:
            output = open(filename, 'w')
            self.pprint(ostream=output, verbose=verbose, prefix=prefix)
            output.close()
            return

        if ostream is None:
            ostream = sys.stdout

        if self.relaxation_side == RelaxationSide.BOTH:
            relational_operator = '=='
        elif self.relaxation_side == RelaxationSide.UNDER:
            relational_operator = '>='
        elif self.relaxation_side == RelaxationSide.OVER:
            relational_operator = '<='
        else:
            raise ValueError('Unexpected relaxation side')
        ostream.write('{0}{1}: {2}\n'.format(prefix, self.name, self._get_pprint_string(relational_operator)))


@declare_custom_block(name='BasePWRelaxation')
class BasePWRelaxationData(BaseRelaxationData):
    def __init__(self, component):
        BaseRelaxationData.__init__(self, component)

        self._partitions = ComponentMap()  # ComponentMap: var: list of float
        self._saved_partitions = list()  # list of CompnentMap
        self._oa_points = list()  # List of ComponentMap. Each entry in the list specifies a point at which an outer
                                  # approximation cut should be built for convex/concave constraints.
        self._saved_oa_points = list()
        self._cuts = pe.ConstraintList()
        self.feasibility_tol = 1e-6

    def rebuild(self):
        """
        Remove any auto-created vars/constraints from the relaxation block and recreate it
        """
        self.clean_partitions()
        self.clean_oa_points()
        BaseRelaxationData.rebuild(self)
        self._allow_changes = True
        self._cuts = pe.ConstraintList()
        self._allow_changes = False
        val_mngr = _ValueManager()
        val_mngr.save_values(self.get_rhs_vars())
        for pt in self._oa_points:
            _load_var_values(pt)
            self.add_cut(keep_cut=False, check_violation=False)  # check_violation has to be False because we are not loading the value of aux_var
        val_mngr.pop_values()

    def _set_input(self, relaxation_side=RelaxationSide.BOTH, persistent_solvers=None, feasibility_tol=1e-6):
        self._partitions = ComponentMap()
        self._saved_partitions = list()
        self._oa_points = list()
        self._saved_oa_points = list()
        self.feasibility_tol = feasibility_tol
        BaseRelaxationData._set_input(self, relaxation_side=relaxation_side, persistent_solvers=persistent_solvers)

    def add_parition_point(self):
        """
        Add a point to the current partitioning. This does not rebuild the relaxation. You must call rebuild()
        to rebuild the relaxation.
        """
        raise NotImplementedError('This method should be implemented in the derived class.')

    def _add_partition_point(self, var, value=None):
        if value is None:
            value = pe.value(var)
        # if the point is outside the variable's bounds, then it will simply get removed when clean_partitions
        # gets called.
        self._partitions[var].append(value)

    def add_oa_point(self, var_values=None):
        """
        Add a point at which an outer-approximation cut for a convex constraint should be added. This does not
        rebuild the relaxation. You must call rebuild() for the constraint to get added.

        Parameters
        ----------
        var_values: pe.ComponentMap
        """
        if var_values is None:
            var_values = pe.ComponentMap()
            for v in self.get_rhs_vars():
                var_values[v] = v.value
        else:
            var_values = pe.ComponentMap(var_values)
        self._oa_points.append(var_values)

    def push_partitions(self):
        """
        Save the current partitioning and then clear the current partitioning
        """
        self._saved_partitions.append(self._partitions)
        self.clear_partitions()

    def clear_partitions(self):
        """
        Delete any existing partitioning scheme.
        """
        tmp = ComponentMap()
        for var, pts in self._partitions.items():
            tmp[var] = [pe.value(var.lb), pe.value(var.ub)]
        self._partitions = tmp

    def pop_partitions(self):
        """
        Use the most recently saved partitioning.
        """
        self._partitions = self._saved_partitions.pop(-1)

    def clean_partitions(self):
        # discard any points in the partitioning that are not within the variable bounds
        for var, pts in self._partitions.items():
            pts.sort()

        for var, pts in self._partitions.items():
            lb, ub = tuple(_get_bnds_list(var))

            if pts[0] < lb or pts[-1] > ub:
                pts = [v for v in pts if (lb < v < ub)]
                pts.insert(0, lb)
                pts.append(ub)
                self._partitions[var] = pts

<<<<<<< HEAD
    def push_oa_points(self):
=======
    def get_active_partitions(self):
        ans = ComponentMap()
        for var, pts in self._partitions.items():
            val = pyo.value(var)
            lower = var.lb
            upper = var.ub
            for p in pts:
                if val >= p and p > lower:
                    lower = p
                if val <= p and p < upper:
                    upper = p
            ans[var] = lower, upper
        return ans

    def is_convex(self):
>>>>>>> 88af1c71
        """
        Save the current list of OA points for later use (this clears the current set of OA points until popped.)
        """
        self._saved_oa_points.append(self._oa_points)
        self.clear_oa_points()

    def clear_oa_points(self):
        """
        Delete any existing OA points.
        """
        self._oa_points = list()

    def pop_oa_points(self):
        """
        Use the most recently saved list of OA points
        """
        self._oa_points = self._saved_oa_points.pop(-1)

    def clean_oa_points(self):
        # For each OA point, if the point is outside variable bounds, move the point to the variable bounds
        for pts in self._oa_points:
            for v, pt in pts.items():
                lb, ub = tuple(_get_bnds_list(v))
                if pt < lb:
                    pts[v] = lb
                if pt > ub:
                    pts[v] = ub

    def add_cut(self, keep_cut=True, check_violation=False):
        """
        This function will add a linear cut to the relaxation. Cuts are only generated for the convex side of the
        constraint (if the constraint has a convex side). For example, if the relaxation is a PWXSquaredRelaxationData
        for y = x**2, the add_cut will add an underestimator at x.value (but only if y.value < x.value**2). If
        relaxation is a PWXSquaredRelaxationData for y < x**2, then no cut will be added. If relaxation is is a
        PWMcCormickRelaxationData, then no cut will be added.

        Parameters
        ----------
        keep_cut: bool
            If keep_cut is True, then add_oa_point will also be called. Be careful if the relaxation object is relaxing
            the nonconvex side of the constraint. Thus, the cut will be reconstructed when rebuild is called. If
            keep_cut is False, then the cut will be discarded when rebuild is called.
        check_violation: bool
            If True, then a cut is only added if the cut generated would cut off the current point (current values
            of the variables).

        Returns
        -------
        new_con: pyomo.core.base.constraint.Constraint
        """
        if keep_cut:
            self.add_oa_point()

        cut_expr = None

        if self.is_rhs_convex():
            if self.relaxation_side == RelaxationSide.UNDER or self.relaxation_side == RelaxationSide.BOTH:
                if check_violation:
                    viol = self.get_violation()
                    if viol < -self.feasibility_tol:
                        cut_expr = self.get_aux_var() >= taylor_series_expansion(self.get_rhs_expr())
                else:
                    cut_expr = self.get_aux_var() >= taylor_series_expansion(self.get_rhs_expr())
        elif self.is_rhs_concave():
            if self.relaxation_side == RelaxationSide.OVER or self.relaxation_side == RelaxationSide.BOTH:
                if check_violation:
                    viol = self.get_violation()
                    if viol > self.feasibility_tol:
                        cut_expr = self.get_aux_var() <= taylor_series_expansion(self.get_rhs_expr())
                else:
                    cut_expr = self.get_aux_var() <= taylor_series_expansion(self.get_rhs_expr())
        if cut_expr is not None:
            new_con = self._cuts.add(cut_expr)
            for i in self._persistent_solvers:
                i.add_constraint(new_con)
        else:
            new_con = None

        return new_con

    def get_abs_violation(self):
        return abs(self.get_violation())

    def get_violation(self):
        viol = self._get_violation()
        if viol >= 0 and self._relaxation_side == RelaxationSide.UNDER:
            viol = 0
        elif viol <= 0 and self._relaxation_side == RelaxationSide.OVER:
            viol = 0
        return viol


class ComponentWeakRef(object):
    """
    This object is used to reference components from a block that are not owned by that block.
    """
    # ToDo: Example in the documentation
    def __init__(self, comp):
        self.compref = None
        self.set_component(comp)

    def get_component(self):
        if self.compref is None:
            return None
        return self.compref()

    def set_component(self, comp):
        self.compref = None
        if comp is not None:
            self.compref = weakref.ref(comp)

    def __setstate__(self, state):
        self.set_component(state['compref'])

    def __getstate__(self):
        return {'compref': self.get_component()}<|MERGE_RESOLUTION|>--- conflicted
+++ resolved
@@ -312,9 +312,6 @@
                 pts.append(ub)
                 self._partitions[var] = pts
 
-<<<<<<< HEAD
-    def push_oa_points(self):
-=======
     def get_active_partitions(self):
         ans = ComponentMap()
         for var, pts in self._partitions.items():
@@ -329,8 +326,7 @@
             ans[var] = lower, upper
         return ans
 
-    def is_convex(self):
->>>>>>> 88af1c71
+    def push_oa_points(self):
         """
         Save the current list of OA points for later use (this clears the current set of OA points until popped.)
         """
