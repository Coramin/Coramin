--- conflicted
+++ resolved
@@ -841,17 +841,11 @@
             v.append(self._x)
         return v
 
-<<<<<<< HEAD
     def set_input(self, x, aux_var, shape, f_x_expr, pw_repn='INC', relaxation_side=RelaxationSide.BOTH,
-                  persistent_solvers=None, feasibility_tol=1e-6):
+                  persistent_solvers=None, feasibility_tol=1e-6, large_eval_tol=1e8):
 
         self._set_input(relaxation_side=relaxation_side, persistent_solvers=persistent_solvers,
                         feasibility_tol=feasibility_tol)
-=======
-    def set_input(self, x, w, shape, f_x_expr, pw_repn='INC', relaxation_side=RelaxationSide.BOTH,
-                  persistent_solvers=None, large_eval_tol=1e8):
-        self._set_input(relaxation_side=relaxation_side, persistent_solvers=persistent_solvers)
->>>>>>> d967363b
         self._pw_repn = pw_repn
         self._function_shape = shape
         self._f_x_expr = f_x_expr
@@ -861,62 +855,22 @@
         self._aux_var_ref.set_component(aux_var)
         self._partitions[self._x] = _get_bnds_list(self._x)
 
-<<<<<<< HEAD
     def build(self, x, aux_var, shape, f_x_expr, pw_repn='INC', relaxation_side=RelaxationSide.BOTH,
-              persistent_solvers=None, feasibility_tol=1e-6):
+              persistent_solvers=None, feasibility_tol=1e-6, large_eval_tol=1e8):
         self.set_input(x=x, aux_var=aux_var, shape=shape, f_x_expr=f_x_expr, pw_repn=pw_repn,
                        relaxation_side=relaxation_side, persistent_solvers=persistent_solvers,
-                       feasibility_tol=feasibility_tol)
+                       feasibility_tol=feasibility_tol, large_eval_tol=large_eval_tol)
         self.rebuild()
 
     def _build_relaxation(self):
         if self.is_rhs_convex() and self.relaxation_side in {RelaxationSide.OVER, RelaxationSide.BOTH}:
             pw_univariate_relaxation(b=self, x=self._x, w=self._aux_var, x_pts=self._partitions[self._x],
                                      f_x_expr=self._f_x_expr, pw_repn=self._pw_repn, shape=self._function_shape,
-                                     relaxation_side=RelaxationSide.OVER)
+                                     relaxation_side=RelaxationSide.OVER, large_eval_tol=self.large_eval_tol)
         elif self.is_rhs_concave() and self.relaxation_side in {RelaxationSide.UNDER, RelaxationSide.BOTH}:
             pw_univariate_relaxation(b=self, x=self._x, w=self._aux_var, x_pts=self._partitions[self._x],
                                      f_x_expr=self._f_x_expr, pw_repn=self._pw_repn, shape=self._function_shape,
-                                     relaxation_side=RelaxationSide.UNDER)
-=======
-    def build(self, x, w, shape, f_x_expr, pw_repn='INC', relaxation_side=RelaxationSide.BOTH,
-              persistent_solvers=None, large_eval_tol=1e8):
-        self.set_input(x=x, w=w, shape=shape, f_x_expr=f_x_expr, pw_repn=pw_repn, relaxation_side=relaxation_side,
-                       persistent_solvers=persistent_solvers, large_eval_tol=large_eval_tol)
-        self.rebuild()
-
-    def _build_relaxation(self):
-        pw_univariate_relaxation(b=self, x=self._x, w=self._w, x_pts=self._partitions[self._x], f_x_expr=self._f_x_expr,
-                                 pw_repn=self._pw_repn, shape=self._function_shape,
-                                 relaxation_side=self._relaxation_side, large_eval_tol=self.large_eval_tol)
-
-    def _get_cut_expr(self):
-        """
-        Add a linear cut on the convex side of the constraint based on the current
-        values of the variables. There is no need to call rebuild. This
-        method directly adds a constraint to the block. A new point will NOT be added
-        to the partitioning! This method does not change the partitioning!
-        The current relaxation is not discarded and rebuilt. A constraint is simply added.
-        """
-        expr = None
-        viol = self.get_violation()
-        if ((viol > 0 and self._function_shape == FunctionShape.CONVEX) or
-                (viol < 0 and self._function_shape == FunctionShape.CONCAVE)):
-            e = 'Cannot add cut; constraint is violated in the wrong direction; no constraint will be added.'
-            warnings.warn(e)
-            logger.warning(e)
-        else:
-            _eval = _FxExpr(self._f_x_expr)
-            if self._function_shape == FunctionShape.CONVEX:
-                xval = self._x.value
-                expr = self._w >= _eval(xval) + _eval.deriv(xval) * (self._x - xval)
-            else:
-                assert self._function_shape == FunctionShape.CONCAVE
-                xval = self._x.value
-                expr = self._w <= _eval(xval) + _eval.deriv(xval) * (self._x - xval)
-
-        return expr
->>>>>>> d967363b
+                                     relaxation_side=RelaxationSide.UNDER, large_eval_tol=self.large_eval_tol)
 
     def add_point(self, value=None):
         """
