--- conflicted
+++ resolved
@@ -432,12 +432,9 @@
             get_pglib_opf(download_dir=test_dir)
         md = ModelData.read(filename=os.path.join(pglib_dir, case))
         m, scaled_md = create_psv_acopf_model(md)
-<<<<<<< HEAD
-=======
         opt = pe.SolverFactory('ipopt')
         res = opt.solve(m, tee=True)
 
->>>>>>> c671363c
         relaxed_m = coramin.relaxations.relax(m,
                                               in_place=False,
                                               use_fbbt=False,
@@ -451,12 +448,9 @@
                                                min_partition_ratio=1.4,
                                                limit_num_stages=True)
         self.assertEqual(termination_reason, expected_termination)
-<<<<<<< HEAD
         if expected_termination == coramin.domain_reduction.dbt.DecompositionStatus.normal:
             self.assertGreaterEqual(decomposed_m.num_stages(), 2)
-=======
-
->>>>>>> c671363c
+
         for r in coramin.relaxations.relaxation_data_objects(block=relaxed_m, descend_into=True,
                                                              active=True, sort=True):
             r.rebuild(build_nonlinear_constraint=True)
