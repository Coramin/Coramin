import pyomo.environ as pyo
from pyomo.core.base.var import _GeneralVarData
from pyomo.core.base.PyomoModel import ConcreteModel
from pyomo.opt import SolverStatus, TerminationCondition as TC
import warnings
from pyomo.core.kernel.component_map import ComponentMap
from pyomo.solvers.plugins.solvers.GUROBI import GUROBISHELL
from pyomo.solvers.plugins.solvers.gurobi_direct import GurobiDirect
from pyomo.solvers.plugins.solvers.gurobi_persistent import GurobiPersistent
from pyomo.solvers.plugins.solvers.CPLEX import CPLEXSHELL
from pyomo.solvers.plugins.solvers.cplex_direct import CPLEXDirect
from pyomo.solvers.plugins.solvers.cplex_persistent import CPLEXPersistent
from pyomo.solvers.plugins.solvers.GLPK import GLPKSHELL
from pyomo.solvers.plugins.solvers.persistent_solver import PersistentSolver
from pyomo.solvers.plugins.solvers.direct_or_persistent_solver import DirectOrPersistentSolver
from pyomo.core.kernel.objective import minimize, maximize
import logging
import traceback
import numpy as np
try:
    import coramin.utils.mpi_utils as mpiu
    mpi_available = True
except ImportError:
    mpi_available = False
try:
    from tqdm import tqdm
except ImportError:
    pass


logger = logging.getLogger(__name__)


_mip_solver_types = {GUROBISHELL, GurobiDirect, GurobiPersistent, CPLEXSHELL, CPLEXDirect, CPLEXPersistent, GLPKSHELL}
_acceptable_termination_conditions = {TC.optimal, TC.globallyOptimal}
_acceptable_solver_status = {SolverStatus.ok}


def _bt_cleanup(model, solver, vardatalist, initial_var_values, deactivated_objectives, lower_bounds=None, upper_bounds=None):
    """
    Cleanup the changes made to the model during bounds tightening.
    Reactivate any deactivated objectives.
    Remove an objective upper bound constraint if it was added.
    If lower_bounds or upper_bounds is provided, update the bounds of the variables in self.vars_to_tighten.

    Parameters
    ----------
    model: pyo.ConcreteModel or pyo.Block
    solver: pyomo solver object
    vardatalist: list of pyo.Var
    initial_var_values: ComponentMap
    deactivated_objectives: list of pyo.Objective
    lower_bounds: list of float
        Only needed if you want to update the bounds of the variables. Should be in the same order as
        self.vars_to_tighten.
    upper_bounds: list of float
        Only needed if you want to update the bounds of the variables. Should be in the same order as
        self.vars_to_tighten.
    """
    for v in model.component_data_objects(ctype=pyo.Var, active=None, sort=True, descend_into=True):
        v.value = initial_var_values[v]

    # remove the obj upper bound constraint
    using_persistent_solver = False
    if isinstance(solver, PersistentSolver):
        using_persistent_solver = True

    if hasattr(model, '__objective_ineq'):
        if using_persistent_solver:
            solver.remove_constraint(model.__objective_ineq)
        del model.__objective_ineq

    # reactivate the objectives that we deactivated
    for obj in deactivated_objectives:
        obj.activate()
        if using_persistent_solver:
            solver.set_objective(obj)

    if lower_bounds is not None and upper_bounds is not None:
        for i, v in enumerate(vardatalist):
            lb = lower_bounds[i]
            ub = upper_bounds[i]
            v.setlb(lb)
            v.setub(ub)
            if using_persistent_solver:
                solver.update_var(v)
    elif lower_bounds is not None:
        for i, v in enumerate(vardatalist):
            lb = lower_bounds[i]
            v.setlb(lb)
            if using_persistent_solver:
                solver.update_var(v)
    elif upper_bounds is not None:
        for i, v in enumerate(vardatalist):
            ub = upper_bounds[i]
            v.setub(ub)
            if using_persistent_solver:
                solver.update_var(v)


def _single_solve(v, model, solver, vardatalist, lb_or_ub):
    # solve for lower var bound
    if lb_or_ub == 'lb':
        model.__obj_bounds_tightening = pyo.Objective(expr=v, sense=pyo.minimize)
    else:
        assert lb_or_ub == 'ub'
        model.__obj_bounds_tightening = pyo.Objective(expr=-v, sense=pyo.minimize)
    if isinstance(solver, DirectOrPersistentSolver):
        if isinstance(solver, PersistentSolver):
            solver.set_objective(model.__obj_bounds_tightening)
            results = solver.solve(tee=False, load_solutions=False, save_results=False)
        else:
            results = solver.solve(model, tee=False, load_solutions=False, save_results=False)
        if ((results.solver.status in _acceptable_solver_status) and
                (results.solver.termination_condition in _acceptable_termination_conditions)):
            if type(solver) in _mip_solver_types:
                if lb_or_ub == 'lb':
                    new_bnd = results.problem.lower_bound
                else:
                    new_bnd = -results.problem.lower_bound
            else:
                solver.load_vars([v])
                new_bnd = pyo.value(v.value)
        else:
            new_bnd = None
<<<<<<< HEAD
            msg = 'Warning: Bounds tightening for lb for var {0} was unsuccessful. The lb was not changed.'.format(v)
            warnings.warn(msg)
=======
            msg = 'Warning: Bounds tightening for lb for var {0} was unsuccessful. Termination condition: {1}; The lb was not changed.'.format(v, results.solver.termination_condition)
>>>>>>> 118f2d91
            logger.warning(msg)
    else:
        results = solver.solve(model, tee=False, load_solutions=False)
        if ((results.solver.status in _acceptable_solver_status) and
                (results.solver.termination_condition in _acceptable_termination_conditions)):
            if type(solver) in _mip_solver_types:
                if lb_or_ub == 'lb':
                    new_bnd = results.problem.lower_bound
                else:
                    new_bnd = -results.problem.lower_bound
            else:
                model.solutions.load_from(results)
                new_bnd = pyo.value(v.value)
        else:
            new_bnd = None
<<<<<<< HEAD
            msg = 'Warning: Bounds tightening for lb for var {0} was unsuccessful. The lb was not changed.'.format(v)
            warnings.warn(msg)
=======
            msg = 'Warning: Bounds tightening for lb for var {0} was unsuccessful. Termination condition: {1}; The lb was not changed.'.format(v, results.solver.termination_condition)
>>>>>>> 118f2d91
            logger.warning(msg)

    if lb_or_ub == 'lb':
        orig_lb = pyo.value(v.lb)
        if new_bnd is None:
            new_bnd = orig_lb
        elif v.has_lb():
            if new_bnd < orig_lb:
                new_bnd = orig_lb
    else:
        orig_ub = pyo.value(v.ub)
        if new_bnd is None:
            new_bnd = orig_ub
        elif v.has_ub():
            if new_bnd > orig_ub:
                new_bnd = orig_ub

    if new_bnd is None:
        # Need nan instead of None for MPI communication; This is appropriately handled in perform_obbt().
        new_bnd = np.nan

    # remove the objective function
    del model.__obj_bounds_tightening

    return new_bnd


def _tighten_bnds(model, solver, vardatalist, lb_or_ub, with_progress_bar=False):
    """
    Tighten the lower bounds of all variables in vardatalist (or self.vars_to_tighten if vardatalist is None).

    Parameters
    ----------
    model: pyo.ConcreteModel or pyo.Block
    solver: pyomo solver object
    vardatalist: list of _GeneralVarData
    lb_or_ub: str
        'lb' or 'ub'

    Returns
    -------
    new_bounds: list of float
    """
    # solve for the new bounds
    new_bounds = list()

    if with_progress_bar:
        if lb_or_ub == 'lb':
            bnd_str = 'LBs'
        else:
            bnd_str = 'UBs'
        if mpi_available:
            tqdm_position = mpiu.MPI.COMM_WORLD.Get_rank()
        else:
            tqdm_position = 0
        for v in tqdm(vardatalist, ncols=100, desc='OBBT '+bnd_str, leave=False, position=tqdm_position):
            new_bnd = _single_solve(v=v, model=model, solver=solver, vardatalist=vardatalist, lb_or_ub=lb_or_ub)
            new_bounds.append(new_bnd)
    else:
        for v in vardatalist:
            new_bnd = _single_solve(v=v, model=model, solver=solver, vardatalist=vardatalist, lb_or_ub=lb_or_ub)
            new_bounds.append(new_bnd)

    return new_bounds


def _bt_prep(model, solver, objective_bound=None):
    """
    Prepare the model for bounds tightening.
    Gather the variable values to load back in after bounds tightening.
    Deactivate any active objectives.
    If objective_ub is not None, then add a constraint forcing the objective to be less than objective_ub

    Parameters
    ----------
    model : pyo.ConcreteModel or pyo.Block
        The model object that will be used for bounds tightening.
    objective_bound : float
        The objective value for the current best upper bound incumbent

    Returns
    -------
    initial_var_values: ComponentMap
    deactivated_objectives: list
    """
    if isinstance(solver, PersistentSolver):
        solver.set_instance(model)

    initial_var_values = ComponentMap()
    for v in model.component_data_objects(ctype=pyo.Var, active=None, sort=True, descend_into=True):
        initial_var_values[v] = v.value

    deactivated_objectives = list()
    for obj in model.component_data_objects(pyo.Objective, active=True, sort=True, descend_into=True):
        deactivated_objectives.append(obj)
        obj.deactivate()

    # add inequality bound on objective functions if required
    # obj.expr <= objective_ub
    if objective_bound is not None:
        if len(deactivated_objectives) != 1:
            e = 'BoundsTightener: When providing objective_ub,' + \
                ' the model must have one and only one objective function.'
            logger.error(e)
            raise ValueError(e)
        original_obj = deactivated_objectives[0]
        if original_obj.sense == minimize:
            model.__objective_ineq = \
                pyo.Constraint(expr=original_obj.expr <= objective_bound)
        else:
            assert original_obj.sense == maximize
            model.__objective_ineq = pyo.Constraint(expr=original_obj.expr >= objective_bound)
        if isinstance(solver, PersistentSolver):
            solver.add_constraint(model.__objective_ineq)

    return initial_var_values, deactivated_objectives


def _build_vardatalist(model, varlist=None):
    """
    Convert a list of pyomo variables to a list of SimpleVar and _GeneralVarData. If varlist is none, builds a
    list of all variables in the model. The new list is stored in the vars_to_tighten attribute.

    Parameters
    ----------
    model: ConcreteModel
    varlist: None or list of pyo.Var
    """
    vardatalist = None

    # if the varlist is None, then assume we want all the active variables
    if varlist is None:
        raise NotImplementedError('Still need to do this.')
    elif isinstance(varlist, pyo.Var):
        # user provided a variable, not a list of variables. Let's work with it anyway
        varlist = [varlist]

    if vardatalist is None:
        # expand any indexed components in the list to their
        # component data objects
        vardatalist = list()
        for v in varlist:
            if v.is_indexed():
                vardatalist.extend(v.values())
            else:
                vardatalist.append(v)

    # remove from vardatalist if the variable is fixed (maybe there is a better way to do this)
    corrected_vardatalist = []
    for v in vardatalist:
        if not v.is_fixed():
            if v.has_lb() and v.has_ub():
                if v.ub - v.lb < 1e-6:
                    e = 'Warning: ub - lb is less than 1e-6: {0}, lb: {1}, ub: {2}'.format(v, v.lb, v.ub)
                    logger.warning(e)
                    warnings.warn(e)
            corrected_vardatalist.append(v)

    return corrected_vardatalist


def perform_obbt(model, solver, varlist=None, objective_bound=None, update_bounds=True, with_progress_bar=False):
    """
    Perform optimization-based bounds tighening on the variables in varlist subject to the constraints in model.

    Parameters
    ----------
    model: pyo.ConcreteModel or pyo.Block
        The model to be used for bounds tightening
    solver: pyomo solver object
        The solver to be used for bounds tightening.
    varlist: list of pyo.Var
        The variables for which OBBT should be performed. If varlist is None, then we attempt to automatically
        detect which variables need tightened.
    objective_bound: float
        A lower or upper bound on the objective. If this is not None, then a constraint will be added to the
        bounds tightening problems constraining the objective to be less than/greater than objective_bound.
    update_bounds: bool
        If True, then the variable bounds will be updated
    with_progress_bar: bool

    Returns
    -------
    lower_bounds: list of float
    upper_bounds: list of float

    """
    initial_var_values, deactivated_objectives = _bt_prep(model=model, solver=solver, objective_bound=objective_bound)

    vardata_list = _build_vardatalist(model=model, varlist=varlist)
    if mpi_available:
        mpi_interface = mpiu.MPIInterface()
        alloc_map = mpiu.MPIAllocationMap(mpi_interface, len(vardata_list))
        local_vardata_list = alloc_map.local_list(vardata_list)
    else:
        local_vardata_list = vardata_list

    exc = None
    try:
        local_lower_bounds = _tighten_bnds(model=model, solver=solver, vardatalist=local_vardata_list, lb_or_ub='lb', with_progress_bar=with_progress_bar)
        local_upper_bounds = _tighten_bnds(model=model, solver=solver, vardatalist=local_vardata_list, lb_or_ub='ub', with_progress_bar=with_progress_bar)
        status = 1
        msg = None
    except Exception as err:
        exc = err
        tb = traceback.format_exc()
        status = 0
        msg = str(tb)

    if mpi_available:
        local_status = np.array([status], dtype='i')
        global_status = np.array([0 for i in range(mpiu.MPI.COMM_WORLD.Get_size())], dtype='i')
        mpiu.MPI.COMM_WORLD.Allgatherv([local_status, mpiu.MPI.INT], [global_status, mpiu.MPI.INT])
        if not np.all(global_status):
            messages = mpi_interface.comm.allgather(msg)
            msg = None
            for m in messages:
                if m is not None:
                    msg = m
            logger.error('An error was raised in one or more processes:\n' + msg)
            raise mpiu.MPISyncError('An error was raised in one or more processes:\n' + msg)
    else:
        if status != 1:
            logger.error('An error was raised during OBBT:\n' + msg)
            raise exc

    if mpi_available:
        global_lower = alloc_map.global_list_float64(local_lower_bounds)
        global_upper = alloc_map.global_list_float64(local_upper_bounds)
    else:
        global_lower = local_lower_bounds
        global_upper = local_upper_bounds

    tmp = list()
    for i in global_lower:
        if np.isnan(i):
            tmp.append(None)
        else:
            tmp.append(float(i))
    global_lower = tmp

    tmp = list()
    for i in global_upper:
        if np.isnan(i):
            tmp.append(None)
        else:
            tmp.append(float(i))
    global_upper = tmp

    _lower_bounds = None
    _upper_bounds = None
    if update_bounds:
        _lower_bounds = global_lower
        _upper_bounds = global_upper
    _bt_cleanup(model=model, solver=solver, vardatalist=vardata_list, initial_var_values=initial_var_values,
                deactivated_objectives=deactivated_objectives, lower_bounds=_lower_bounds, upper_bounds=_upper_bounds)
    return global_lower, global_upper

<|MERGE_RESOLUTION|>--- conflicted
+++ resolved
@@ -123,12 +123,7 @@
                 new_bnd = pyo.value(v.value)
         else:
             new_bnd = None
-<<<<<<< HEAD
-            msg = 'Warning: Bounds tightening for lb for var {0} was unsuccessful. The lb was not changed.'.format(v)
-            warnings.warn(msg)
-=======
             msg = 'Warning: Bounds tightening for lb for var {0} was unsuccessful. Termination condition: {1}; The lb was not changed.'.format(v, results.solver.termination_condition)
->>>>>>> 118f2d91
             logger.warning(msg)
     else:
         results = solver.solve(model, tee=False, load_solutions=False)
@@ -144,12 +139,7 @@
                 new_bnd = pyo.value(v.value)
         else:
             new_bnd = None
-<<<<<<< HEAD
-            msg = 'Warning: Bounds tightening for lb for var {0} was unsuccessful. The lb was not changed.'.format(v)
-            warnings.warn(msg)
-=======
             msg = 'Warning: Bounds tightening for lb for var {0} was unsuccessful. Termination condition: {1}; The lb was not changed.'.format(v, results.solver.termination_condition)
->>>>>>> 118f2d91
             logger.warning(msg)
 
     if lb_or_ub == 'lb':
